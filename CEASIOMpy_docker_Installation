# With this Dockerfile, you are building a Docker image for
# your LOCAL CEASIOMpy on CentOS 8, with system dependencies and Miniconda.
# Use the commands below to build the Docker image,
# and then to run the Docker container.

# docker build -t ceasiompy:local -f CEASIOMpy_docker_Installation .

# On Apple Silicon (ARM), it might be necessary to specify the processor architecture:
# docker build --platform=linux/amd64 -t ceasiompy:local -f CEASIOMpy_docker_Installation .

# docker run -it --rm -e DISPLAY=$DISPLAY -e LIBGL_ALWAYS_SOFTWARE=1 -v /tmp/.X11-unix:/tmp/.X11-unix -v <your/CEASIOMpy/Path>:/CEASIOMpy ceasiompy:local


FROM centos:8

# Update CentOS repositories and install system dependencies
RUN sed -i 's/mirrorlist/#mirrorlist/g' /etc/yum.repos.d/CentOS-* && \
    sed -i 's|#baseurl=http://mirror.centos.org|baseurl=http://vault.centos.org|g' /etc/yum.repos.d/CentOS-* && \
    dnf -y install git curl wget sudo unzip gcc-c++ tbb libXrender libXcursor libXinerama libXft

# Use bash as the default shell
SHELL ["/bin/bash", "--login", "-c"]

ENV CONDA_DIR=/opt/conda
RUN wget --quiet https://repo.anaconda.com/miniconda/Miniconda3-latest-Linux-x86_64.sh -O ~/miniconda.sh && \
    /bin/bash ~/miniconda.sh -b -p /opt/conda
ENV PATH=$CONDA_DIR/bin:$PATH

WORKDIR /CEASIOMpy

# Create the necessary directory structure
WORKDIR /CEASIOMpy/installation/CentOS/

# Download only the required installation scripts
RUN wget https://raw.githubusercontent.com/cfsengineering/CEASIOMpy/main/installation/CentOS/install_pyavl.sh && \
    wget https://raw.githubusercontent.com/cfsengineering/CEASIOMpy/main/installation/CentOS/install_su2.sh

# Make the scripts executable
RUN chmod +x install_*.sh

# Run the installation scripts
RUN ./install_pyavl.sh
RUN ./install_su2.sh

# Go from /CEASIOMpy/INSTALLDIR to /INSTALLDIR
RUN mkdir -p /INSTALLDIR && \
    mv /CEASIOMpy/INSTALLDIR/* /INSTALLDIR/ && \
    rm -rf /CEASIOMpy/INSTALLDIR

# Install xvfb for graphical display
RUN dnf -y install xorg-x11-server-Xvfb
RUN dnf -y install mesa-libGL mesa-libGLU mesa-dri-drivers libXt
RUN dnf -y install mesa-libEGL mesa-libOSMesa

# Install system dependencies
RUN dnf -y install gcc-c++ tbb libXrender libXcursor libXinerama libXft libXt mesa-libGL mesa-libGLU mesa-libEGL mesa-libOSMesa xorg-x11-server-Xvfb

# Set the DISPLAY environment variable
ENV DISPLAY=:99
ENV LIBGL_ALWAYS_SOFTWARE=1

# Error rendering
ENV XDG_RUNTIME_DIR=/tmp/runtime-root
RUN mkdir -p /tmp/runtime-root && chmod 700 /tmp/runtime-root

# Initialize Conda for the shell
RUN $CONDA_DIR/bin/conda init bash && \
    echo "source $CONDA_DIR/etc/profile.d/conda.sh" >> ~/.bashrc

# Create an empty folder for mounting
RUN mkdir -p /CEASIOMpy

# Set the working directory to the mounted CEASIOMpy folder
WORKDIR /CEASIOMpy

<<<<<<< HEAD
# Automatically activate the Conda environment and install CEASIOMpy
#RUN echo "source $CONDA_DIR/etc/profile.d/conda.sh" >> ~/.bashrc && \
#    echo "conda activate ceasiompy" >> ~/.bashrc && \
#    echo "pip install -e ." >> ~/.bashrc && \
#    echo "ceasiompy_run --gui" >> ~/.bashrc

RUN source $CONDA_DIR/etc/profile.d/conda.sh && \
    conda activate ceasiompy && \
    pip install -e .
    
=======
# Get the required files for installing the conda environment
RUN wget https://raw.githubusercontent.com/cfsengineering/CEASIOMpy/main/setup.py /CEASIOMpy/setup.py && \
    wget https://raw.githubusercontent.com/cfsengineering/CEASIOMpy/main/pyproject.toml -O /CEASIOMpy/pyproject.toml && \
    wget https://raw.githubusercontent.com/cfsengineering/CEASIOMpy/main/environment.yml -O /CEASIOMpy/environment.yml && \
    wget https://raw.githubusercontent.com/cfsengineering/CEASIOMpy/main/README.md -O /CEASIOMpy/README.md && \
    wget https://raw.githubusercontent.com/cfsengineering/CEASIOMpy/main/LICENSE -O /CEASIOMpy/LICENSE

# Create the Conda environment from the environment.yml file
RUN source $CONDA_DIR/etc/profile.d/conda.sh && \
    conda env create -f environment.yml

# Activate the Conda environment and install CEASIOMpy
RUN source $CONDA_DIR/etc/profile.d/conda.sh && \
    conda activate ceasiompy && \
    pip install -e .

# Automatically activate the Conda environment in new shells
RUN echo "source $CONDA_DIR/etc/profile.d/conda.sh" >> ~/.bashrc && \
    echo "conda activate ceasiompy" >> ~/.bashrc && \
    echo "ceasiompy_run --gui" >> ~/.bashrc

>>>>>>> 56dea75c
# Move the content of /INSTALLDIR to the mounted /CEASIOMpy/INSTALLDIR folder at runtime
CMD ["/bin/bash", "-c", "rm -rf /CEASIOMpy/INSTALLDIR && mkdir -p /CEASIOMpy/INSTALLDIR && mv /INSTALLDIR/* /CEASIOMpy/INSTALLDIR/ && exec bash"]

# Now you just need click on: Networ URL

# If you did not have the necessary permissions:
# Run the following command to add your user to the docker group:

# sudo usermod -aG docker $USER

# Then, use the following command to apply the group change:

# newgrp docker<|MERGE_RESOLUTION|>--- conflicted
+++ resolved
@@ -8,7 +8,7 @@
 # On Apple Silicon (ARM), it might be necessary to specify the processor architecture:
 # docker build --platform=linux/amd64 -t ceasiompy:local -f CEASIOMpy_docker_Installation .
 
-# docker run -it --rm -e DISPLAY=$DISPLAY -e LIBGL_ALWAYS_SOFTWARE=1 -v /tmp/.X11-unix:/tmp/.X11-unix -v <your/CEASIOMpy/Path>:/CEASIOMpy ceasiompy:local
+# docker run -it --rm -e DISPLAY=$DISPLAY -e LIBGL_ALWAYS_SOFTWARE=1 -v /tmp/.X11-unix:/tmp/.X11-unix -v /home/cfse2/Leon/DockerCEASIOMpy/CEASIOMpy:/CEASIOMpy ceasiompy:local
 
 
 FROM centos:8
@@ -73,18 +73,6 @@
 # Set the working directory to the mounted CEASIOMpy folder
 WORKDIR /CEASIOMpy
 
-<<<<<<< HEAD
-# Automatically activate the Conda environment and install CEASIOMpy
-#RUN echo "source $CONDA_DIR/etc/profile.d/conda.sh" >> ~/.bashrc && \
-#    echo "conda activate ceasiompy" >> ~/.bashrc && \
-#    echo "pip install -e ." >> ~/.bashrc && \
-#    echo "ceasiompy_run --gui" >> ~/.bashrc
-
-RUN source $CONDA_DIR/etc/profile.d/conda.sh && \
-    conda activate ceasiompy && \
-    pip install -e .
-    
-=======
 # Get the required files for installing the conda environment
 RUN wget https://raw.githubusercontent.com/cfsengineering/CEASIOMpy/main/setup.py /CEASIOMpy/setup.py && \
     wget https://raw.githubusercontent.com/cfsengineering/CEASIOMpy/main/pyproject.toml -O /CEASIOMpy/pyproject.toml && \
@@ -106,7 +94,6 @@
     echo "conda activate ceasiompy" >> ~/.bashrc && \
     echo "ceasiompy_run --gui" >> ~/.bashrc
 
->>>>>>> 56dea75c
 # Move the content of /INSTALLDIR to the mounted /CEASIOMpy/INSTALLDIR folder at runtime
 CMD ["/bin/bash", "-c", "rm -rf /CEASIOMpy/INSTALLDIR && mkdir -p /CEASIOMpy/INSTALLDIR && mv /INSTALLDIR/* /CEASIOMpy/INSTALLDIR/ && exec bash"]
 
