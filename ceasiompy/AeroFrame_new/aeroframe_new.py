--- conflicted
+++ resolved
@@ -343,12 +343,8 @@
 
     log.info(f"Final tip deflection residual : {res[-1]:.3e}")
     log.info("Wing tip deflection           : "
-<<<<<<< HEAD
-             f"{deflection:.3e} m ({percentage:.2%} of the semi-span length).")
-=======
         f"{deflection:.3e} m ({percentage:.2%} of the semi-span length)."
     )
->>>>>>> 0afe23a4
     log.info(f"Wing tip twist                : {tip_twist:.3e} degrees.")
     log.info(f"Total aerodynamic work        : {total_aero_work:.3e} J.")
     log.info(f"Total structural work         : {total_structural_work:.3e} J.")
@@ -386,6 +382,8 @@
 
     # First AVL run
     log.info("----- AVL: Calculation 1 -----")
+
+    # First AVL run
     run_avl(cpacs, wkdir)
 
     for i_case, _ in enumerate(alt_list):
