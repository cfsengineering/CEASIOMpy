"""
CEASIOMpy: Conceptual Aircraft Design Software

Developed by CFS ENGINEERING, 1015 Lausanne, Switzerland

Test functions for 'ceasiompy/CPACS2GMSH/wingclassification.py'

Python version: >=3.7

| Author : Tony Govoni
| Creation: 2022-04-19

"""

# ==============================================================================
#   IMPORTS
# ==============================================================================

import shutil
import sys
from pathlib import Path

import gmsh
import pytest
from ceasiompy.CPACS2GMSH.func.exportbrep import export_brep
from ceasiompy.CPACS2GMSH.func.generategmesh import generate_gmsh
from ceasiompy.CPACS2GMSH.func.wingclassification import (
    detect_normal_profile,
    detect_truncated_profile,
)
from ceasiompy.utils.commonpaths import CPACS_FILES_PATH
from cpacspy.cpacspy import CPACS

MODULE_DIR = Path(__file__).parent
CPACS_IN_PATH = Path(CPACS_FILES_PATH, "simpletest_cpacs.xml")
TEST_OUT_PATH = Path(MODULE_DIR, "ToolOutput")

# ==============================================================================
#   CLASSES
# ==============================================================================


# ==============================================================================
#   FUNCTIONS
# ==============================================================================


@pytest.mark.skipif(
    sys.platform == "darwin", reason="'synchronize' function causes segmentation fault on macOS"
)
def test_detect_normal_profile():
    """
    Test if a simple 2 bspline  profile wing section is correctly classified

    This test create two profile in gmsh and link them with a leading edge line and
    a trailing edge line.
    Then we check if it is correctly classified
    """
    gmsh.initialize()
    # profile1
    le_pt_1 = gmsh.model.occ.addPoint(0, 0, 0, 1)
    te_pt_1 = gmsh.model.occ.addPoint(1, 0, 0, 1)
    up_pr_pt_1 = gmsh.model.occ.addPoint(0.2, 0.1, 0, 1)
    lo_pr_pt_1 = gmsh.model.occ.addPoint(0.2, -0.1, 0, 1)
    gmsh.model.occ.synchronize()
    up_bspline_1 = gmsh.model.occ.addBSpline([le_pt_1, up_pr_pt_1, te_pt_1])
    lo_bspline_1 = gmsh.model.occ.addBSpline([te_pt_1, lo_pr_pt_1, le_pt_1])

    # profile2
    le_pt_2 = gmsh.model.occ.addPoint(0, 0, 1, 1)
    te_pt_2 = gmsh.model.occ.addPoint(1, 0, 1, 1)
    up_pr_pt_2 = gmsh.model.occ.addPoint(0.2, 0.1, 1, 1)
    lo_pr_pt_2 = gmsh.model.occ.addPoint(0.2, -0.1, 1, 1)
    gmsh.model.occ.synchronize()
    up_bspline_2 = gmsh.model.occ.addBSpline([le_pt_2, up_pr_pt_2, te_pt_2])
    lo_bspline_2 = gmsh.model.occ.addBSpline([te_pt_2, lo_pr_pt_2, le_pt_2])

    # le/te line
    le_line = gmsh.model.occ.addLine(le_pt_1, le_pt_2)
    te_line = gmsh.model.occ.addLine(te_pt_1, te_pt_2)
    gmsh.model.occ.synchronize()

    # create curve loop for generating the surfaces
    up_curveloop = gmsh.model.occ.addCurveLoop([up_bspline_2, te_line, up_bspline_1, le_line])
    lo_curveloop = gmsh.model.occ.addCurveLoop([lo_bspline_2, te_line, lo_bspline_1, le_line])
    profile1_curveloop = gmsh.model.occ.addCurveLoop([up_bspline_1, lo_bspline_1])
    profile2_curveloop = gmsh.model.occ.addCurveLoop([up_bspline_2, lo_bspline_2])
    gmsh.model.occ.synchronize()

    # Generate surfaces
    gmsh.model.occ.addSurfaceFilling(up_curveloop)
    gmsh.model.occ.addSurfaceFilling(lo_curveloop)
    gmsh.model.occ.addSurfaceFilling(profile1_curveloop)
    gmsh.model.occ.addSurfaceFilling(profile2_curveloop)
    gmsh.model.occ.synchronize()

    profile_lines = [up_bspline_1, lo_bspline_1, up_bspline_2, lo_bspline_2, le_line, te_line]
    lines_composition = []
    for line in profile_lines:
        adj_surfs, _ = gmsh.model.getAdjacencies(1, line)
        lines_composition.append({"line_tag": line, "surf_tags": set(adj_surfs)})

    # Find the pair of le/te lines with all the lines of the wing part
    le_te_pair = []

    for index, line_comp1 in enumerate(lines_composition):
        for line_comp2 in lines_composition[index:]:
            # try to detect if two line form a normal profile
            le_te_pair, _ = detect_normal_profile(le_te_pair, line_comp1, line_comp2)

    # test if only one te_le_pair is detected in the profile

    assert len(le_te_pair) == 1
    # test if the correct le_te_pair is detected
    assert sorted(le_te_pair[0]) == sorted([le_line, te_line])
    gmsh.clear()
    gmsh.finalize()


@pytest.mark.skipif(
    sys.platform == "darwin", reason="'synchronize' function causes segmentation fault on macOS"
)
def test_detect_truncated_profile():
    """
    Test if a simple 2 bspline truncated profile wing section is correctly classified

    This test create two profile in gmsh and link them with a leading edge line and
    and two trailing edge line.
    Then we check if it is correctly classified
    """
    gmsh.initialize()
    # profile1
    le_pt_1 = gmsh.model.occ.addPoint(0, 0, 0, 1)
    te_pt1_1 = gmsh.model.occ.addPoint(1, 0.01, 0, 1)
    te_pt2_1 = gmsh.model.occ.addPoint(1, -0.01, 0, 1)

    up_pr_pt_1 = gmsh.model.occ.addPoint(0.2, 0.1, 0, 1)
    lo_pr_pt_1 = gmsh.model.occ.addPoint(0.2, -0.1, 0, 1)
    gmsh.model.occ.synchronize()
    up_bspline_1 = gmsh.model.occ.addBSpline([le_pt_1, up_pr_pt_1, te_pt1_1])
    lo_bspline_1 = gmsh.model.occ.addBSpline([te_pt2_1, lo_pr_pt_1, le_pt_1])
    trunc_line_1 = gmsh.model.occ.addBSpline([te_pt1_1, te_pt2_1])

    # profile2
    le_pt_2 = gmsh.model.occ.addPoint(0, 0, 1, 1)
    te_pt1_2 = gmsh.model.occ.addPoint(1, 0.01, 1, 1)
    te_pt2_2 = gmsh.model.occ.addPoint(1, -0.01, 1, 1)

    up_pr_pt_2 = gmsh.model.occ.addPoint(0.2, 0.1, 1, 1)
    lo_pr_pt_2 = gmsh.model.occ.addPoint(0.2, -0.1, 1, 1)
    gmsh.model.occ.synchronize()
    up_bspline_2 = gmsh.model.occ.addBSpline([le_pt_2, up_pr_pt_2, te_pt1_2])
    lo_bspline_2 = gmsh.model.occ.addBSpline([te_pt2_2, lo_pr_pt_2, le_pt_2])
    trunc_line_2 = gmsh.model.occ.addBSpline([te_pt1_2, te_pt2_2])
    gmsh.model.occ.synchronize()

    # le/te line
    le_line = gmsh.model.occ.addLine(le_pt_1, le_pt_2)
    te_line_up = gmsh.model.occ.addLine(te_pt1_1, te_pt1_2)
    te_line_lo = gmsh.model.occ.addLine(te_pt2_1, te_pt2_2)
    gmsh.model.occ.synchronize()

    # create curve loop for generating the surfaces
    up_curveloop = gmsh.model.occ.addCurveLoop([up_bspline_2, te_line_up, up_bspline_1, le_line])
    lo_curveloop = gmsh.model.occ.addCurveLoop([lo_bspline_2, te_line_lo, lo_bspline_1, le_line])
    trunc_curveloop = gmsh.model.occ.addCurveLoop(
        [trunc_line_1, te_line_lo, trunc_line_2, te_line_up]
    )
    profile1_curveloop = gmsh.model.occ.addCurveLoop([up_bspline_1, trunc_line_1, lo_bspline_1])
    profile2_curveloop = gmsh.model.occ.addCurveLoop([up_bspline_2, trunc_line_2, lo_bspline_2])
    gmsh.model.occ.synchronize()

    # Generate surfaces
    _ = gmsh.model.occ.addSurfaceFilling(up_curveloop)
    _ = gmsh.model.occ.addSurfaceFilling(lo_curveloop)
    _ = gmsh.model.occ.addSurfaceFilling(trunc_curveloop)
    _ = gmsh.model.occ.addSurfaceFilling(profile1_curveloop)
    _ = gmsh.model.occ.addSurfaceFilling(profile2_curveloop)
    gmsh.model.occ.synchronize()

    profile_lines = [
        up_bspline_1,
        lo_bspline_1,
        up_bspline_2,
        lo_bspline_2,
        le_line,
        te_line_up,
        te_line_lo,
    ]
    lines_composition = []
    for line in profile_lines:
        adj_surfs, _ = gmsh.model.getAdjacencies(1, line)
        lines_composition.append({"line_tag": line, "surf_tags": set(adj_surfs)})

    # Find the pair of le/te lines with all the lines of the wing part
    le_te_pair = []

    for index, line_comp1 in enumerate(lines_composition):
        for line_comp2 in lines_composition[index:]:
            # try to detect if two line form a normal profile
            le_te_pair, found_normal = detect_normal_profile(le_te_pair, line_comp1, line_comp2)
            if not found_normal:
                for line_comp3 in lines_composition:
                    # try to detect if three line form a truncated profile
                    le_te_pair, _ = detect_truncated_profile(
                        le_te_pair, line_comp1, line_comp2, line_comp3
                    )

    # test if only one te_le_pair is detected in the profile
    assert len(le_te_pair) == 1
    # test if the correct le_te_pair is detected
    assert sorted(le_te_pair[0]) == sorted([le_line, te_line_up, te_line_lo])
    gmsh.clear()
    gmsh.finalize()


@pytest.mark.skipif(
    sys.platform == "darwin", reason="'synchronize' function causes segmentation fault on macOS"
)
def test_classify_wing():
    """
    Test if one of the wing of the simple test model is correctly classified

    This test import the whole simple.xml file and check if one of its wing is correctly
    classified
    """

    if TEST_OUT_PATH.exists():
        shutil.rmtree(TEST_OUT_PATH)
    TEST_OUT_PATH.mkdir()

<<<<<<< HEAD
    cpacs = CPACS(str(CPACS_IN_PATH))
=======
    cpacs = CPACS(CPACS_SIMPLE)
>>>>>>> 8aeada45

    export_brep(cpacs, CPACS_IN_PATH, TEST_OUT_PATH)

    _, aircraft_parts = generate_gmsh(
        CPACS_IN_PATH,
        TEST_OUT_PATH,
        TEST_OUT_PATH,
        open_gmsh=False,
        farfield_factor=5,
        symmetry=False,
        mesh_size_farfield=5,
        mesh_size_fuselage=0.5,
        mesh_size_wings=0.5,
        refine_factor=1.0,
        check_mesh=False,
        testing_gmsh=False,
    )

    for part in aircraft_parts:
        if "Wing_mirrored" == part.uid:
            test_wingsection = part.wing_sections

    # Test if the wing1_m is correctly classified
    assert len(test_wingsection) == 2

    # Test if the wing1_m section 1 is correctly classified

    section1 = test_wingsection[0]

    assert section1["lines_tags"] == [21, 23, 25]

    assert pytest.approx(section1["mean_chord"], 0.01) == 1

    # Delete files generated by the test
    files_to_delete = [p for p in TEST_OUT_PATH.iterdir() if p.suffix in [".brep", ".su2", ".cfg"]]
    for file in files_to_delete:
        file.unlink()


# ==============================================================================
#    MAIN
# ==============================================================================

if __name__ == "__main__":
    print("Test CPACS2GMSH")
    print("To run test use the following command:")
    print(">> pytest -v")<|MERGE_RESOLUTION|>--- conflicted
+++ resolved
@@ -229,11 +229,7 @@
         shutil.rmtree(TEST_OUT_PATH)
     TEST_OUT_PATH.mkdir()
 
-<<<<<<< HEAD
-    cpacs = CPACS(str(CPACS_IN_PATH))
-=======
     cpacs = CPACS(CPACS_SIMPLE)
->>>>>>> 8aeada45
 
     export_brep(cpacs, CPACS_IN_PATH, TEST_OUT_PATH)
 
