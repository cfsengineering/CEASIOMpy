--- conflicted
+++ resolved
@@ -245,11 +245,8 @@
 
     # Create the main working directory
     tixi = cpsf.open_tixi(opf.CPACS_OPTIM_PATH)
-<<<<<<< HEAD
-=======
     #if tixi.checkElement(opf.WKDIR_XPATH):
     #    tixi.removeElement(opf.WKDIR_XPATH)
->>>>>>> 39c6b036
     wkdir = ceaf.get_wkdir_or_create_new(tixi)
     optim_dir_path = os.path.join(wkdir, Rt.type)
     Rt.date = wkdir[-19:]
