--- conflicted
+++ resolved
@@ -4,7 +4,6 @@
 Developed by CFS ENGINEERING, 1015 Lausanne, Switzerland
 
 Script to convert CPACS file geometry into AVL geometry
-<<<<<<< HEAD
 
 | Author: Romain Gauthier
 | Adapted from : Aidan Jungo script cpacs2sumo.py
@@ -12,8 +11,6 @@
 | Modified: Leon Deligny
 | Date: 11-Mar-2025
 
-=======
->>>>>>> 90a7da1a
 """
 
 # ==============================================================================
