--- conflicted
+++ resolved
@@ -4,13 +4,10 @@
 Developed by CFS ENGINEERING, 1015 Lausanne, Switzerland
 
 Extract results from AVL calculations and save them in a CPACS file.
-<<<<<<< HEAD
 
 | Author: Leon Deligny
 | Creation: 2025-Feb-14
 
-=======
->>>>>>> 90a7da1a
 """
 
 # =================================================================================================
