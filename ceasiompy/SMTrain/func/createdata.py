--- conflicted
+++ resolved
@@ -134,11 +134,7 @@
         su2_mesh_path = get_value(tixi, USED_SU2_MESH_XPATH)
 
     su2_mesh_path_type = get_value(tixi, USED_SU2_MESH_XPATH + "type")
-<<<<<<< HEAD
-    max_iters = int(get_value(tixi, SU2_MAX_ITER_XPATH))
-=======
     max_iters = str(get_value(tixi, SU2_MAX_ITER_XPATH))
->>>>>>> 1927cb09
     update_cpacs_from_specs(cpacs, SU2RUN_NAME, test=True)
 
     # Update CPACS with the new aeromap and su2 mesh paths
