--- conflicted
+++ resolved
@@ -44,26 +44,7 @@
     """
     Returns model and the loss for this model on the x_, y_ set.
     """
-<<<<<<< HEAD
-    print(f"{params[1]}")
-    if model_type == "KRG":
-        model = KRG(
-            theta0=[params[0]],
-            corr=params[1],
-            poly=params[2],
-            hyper_opt=params[3],
-            nugget=params[4],
-        )
-    else:
-        model = MFK(
-            theta0=[params[0]],
-            corr=params[1],
-            poly=params[2],
-            hyper_opt=params[3],
-            nugget=params[4],
-            rho_regr=params[5],
-        )
-=======
+    print(f"{params[1]=}")
     model = KRG(
         theta0=[params[0]],
         corr=params[1],
@@ -71,7 +52,6 @@
         hyper_opt=params[3],
         nugget=params[4],
     )
->>>>>>> 430eb110
     model.set_training_values(x_train, y_train)
     model.train()
     return model, compute_loss(model, params[6], x_, y_)
