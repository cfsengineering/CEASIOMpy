"""
CEASIOMpy: Conceptual Aircraft Design Software

Developed by CFS ENGINEERING, 1015 Lausanne, Switzerland

| Author: Giacomo Gronda
| Creation: 2025-03-20

TODO:
    *Improve loop and AVL and SU2 settings
"""

# ==============================================================================
#   IMPORTS
# ==============================================================================

import numpy as np

from pathlib import Path
from numpy import ndarray
from pandas import DataFrame
from cpacspy.cpacspy import (
    CPACS,
    AeroMap,
)
from scipy.optimize import OptimizeResult
from typing import (
    List,
    Dict,
    Tuple,
    Union,
)

from ceasiompy import log
from ceasiompy.SMTrain.func import LH_SAMPLING_DATA
from ceasiompy.SU2Run import MODULE_NAME as SU2RUN_NAME
from ceasiompy.SMTrain import (
    LEVEL_ONE,
    LEVEL_TWO,
    LEVEL_THREE,
    AEROMAP_FEATURES,
)

# =================================================================================================
#   FUNCTIONS
# =================================================================================================


<<<<<<< HEAD
def concatenate_if_not_none(list_arrays: List[ndarray]) -> ndarray:
    return np.concatenate(
        [
            arr
            for arr in list_arrays
            if arr is not None
        ],
        axis=0,
    )
=======
def concatenate_if_not_none(
    list_arrays: List[Union[ndarray, None]]
) -> ndarray:
    """
    Concatenates arrays in the list that are not None.
    """
    # Filter out None values
    valid_arrays = [arr for arr in list_arrays if arr is not None]
    log.info(f"Concatenating arrays with shapes: {valid_arrays}")
    # If no valid arrays, raise an error or return an empty array
    if not valid_arrays:
        raise ValueError("All arrays are None. Cannot concatenate.")

    return np.concatenate(valid_arrays, axis=0)
>>>>>>> 8526a8ba


def collect_level_data(
    level_sets: Dict[str, ndarray]
) -> Tuple[Union[ndarray, None], ...]:
    if level_sets is not None:
        x_train, x_test, x_val, y_train, y_test, y_val = unpack_data(level_sets)
        return (x_train, y_train, x_val, y_val, x_test, y_test)
    else:
        return (None, None, None, None, None, None)


def get_columns(objective: str) -> List[str]:
    aeromap_features = AEROMAP_FEATURES.copy()
    return aeromap_features + [objective]


def generate_su2_wkdir(iteration: int) -> None:
    """
    Generate unique SU2 working directory using iteration
    """
    wkdir_su2 = Path(SU2RUN_NAME) / f"SU2_{iteration}"
    wkdir_su2.mkdir(parents=True, exist_ok=True)


def create_aeromap_from_varpts(
    cpacs: CPACS,
    results_dir: Path,
    high_variance_points: Union[str, None],
) -> AeroMap:

    # Select dataset based on high-variance points or LHS sampling
    if high_variance_points is None:
        aeromap_uid = LH_SAMPLING_DATA
    else:
        aeromap_uid = "new_points"
    dataset_path = results_dir / f"{aeromap_uid}.csv"

    if not dataset_path.is_file():
        raise FileNotFoundError(f"Dataset not found: {dataset_path}")

    # Remove existing aeromap if present
    if cpacs.tixi.uIDCheckExists(aeromap_uid):
        cpacs.delete_aeromap(aeromap_uid)

    # Create and save new aeromap from the dataset
    aeromap = cpacs.create_aeromap_from_csv(dataset_path)
    if not aeromap:
        raise ValueError(f"Failed to create aeromap '{aeromap_uid}'.")

    aeromap.save()
    log.info(f"Selected aeromap: {aeromap_uid}")

    return aeromap


def log_params(result: OptimizeResult) -> None:
    params = result.x
    log.info(f"Theta0: {params[0]}")
    log.info(f"Correlation: {params[1]}")
    log.info(f"Polynomial: {params[2]}")
    log.info(f"Optimizer: {params[3]}")
    log.info(f"Nugget: {params[4]}")
    log.info(f"Rho regressor: {params[5]}")
    log.info(f"Penalty weight (λ): {params[6]}")
    log.info(f"Lowest RMSE obtained: {result.fun:.6f}")


def unpack_data(
    sets: Dict[str, ndarray]
) -> Tuple[ndarray, ndarray, ndarray, ndarray, ndarray, ndarray]:
    # Extract training, validation, and test sets
    x_train, x_val, x_test = sets["x_train"], sets["x_val"], sets["x_test"]
    y_train, y_val, y_test = sets["y_train"], sets["y_val"], sets["y_test"]
    return check_nan_inf(x_train, x_val, x_test, y_train, y_val, y_test)


def level_to_str(level: int) -> str:
    if level == 1:
        return LEVEL_ONE
    elif level == 2:
        return LEVEL_TWO
    else:
        return LEVEL_THREE


def str_to_level(fidelity_level: str) -> int:
    if fidelity_level == LEVEL_ONE:
        return 1
    elif fidelity_level == LEVEL_TWO:
        return 2
    else:
        return 3


def filter_constant_columns(
    df: DataFrame,
    input_columns: List,
) -> Tuple[DataFrame, Dict]:
    """
    Removes input columns that have a single unique value
    and stores their values separately.

    Args:
        df (DataFrame): DataFrame containing the dataset.
        input_columns (list): List of input column names to check.

    Returns:
        - df_filtered (DataFrame): Filtered dataFrame without constant columns.
        - removed_columns (Dict): Removed columns with their constant values.
    """

    columns_to_keep = [
        col
        for col in input_columns
        if df[col].nunique() > 1
    ]
    removed_columns = {
        col: df[col].iloc[0]
        for col in input_columns
        if col not in columns_to_keep
    }

    if removed_columns:
        log.info(f"Removing constant columns: {list(removed_columns.keys())}")

    return df[columns_to_keep], removed_columns


def check_nan_inf(*arrays: Tuple[ndarray, ...]) -> Tuple[ndarray, ...]:
    """
    Checks for NaN or infinite values in the given arrays.

    Args:
        *arrays: Variable number of numpy arrays to check.
    """
    for i, arr in enumerate(arrays, start=1):
        if np.isnan(arr).any():
            log.warning(f"Array at position {i} contains NaN values and will be excluded.")
        if np.isinf(arr).any():
            log.warning(f"Array at position {i} contains infinite values and will be excluded.")
    return arrays


def get_val_fraction(train_fraction: float) -> float:
    if not (0 < train_fraction < 1):
        log.warning(
            f"Invalid data_repartition value: {train_fraction}."
            "It should be between 0 and 1."
        )
        train_fraction = max(0.1, min(train_fraction, 0.9))

    # Convert from "% of train" to "% of test"
    test_val_fraction = 1 - train_fraction
    return test_val_fraction<|MERGE_RESOLUTION|>--- conflicted
+++ resolved
@@ -46,17 +46,6 @@
 # =================================================================================================
 
 
-<<<<<<< HEAD
-def concatenate_if_not_none(list_arrays: List[ndarray]) -> ndarray:
-    return np.concatenate(
-        [
-            arr
-            for arr in list_arrays
-            if arr is not None
-        ],
-        axis=0,
-    )
-=======
 def concatenate_if_not_none(
     list_arrays: List[Union[ndarray, None]]
 ) -> ndarray:
@@ -71,7 +60,6 @@
         raise ValueError("All arrays are None. Cannot concatenate.")
 
     return np.concatenate(valid_arrays, axis=0)
->>>>>>> 8526a8ba
 
 
 def collect_level_data(
