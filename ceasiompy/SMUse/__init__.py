--- conflicted
+++ resolved
@@ -5,12 +5,9 @@
 
 Initialization for SMUse module.
 
-<<<<<<< HEAD
-=======
 | Author: Leon Deligny
 | Creation: 18-Mar-2025
 
->>>>>>> 45538d1d
 """
 
 # ==============================================================================
