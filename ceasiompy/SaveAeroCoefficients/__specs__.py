
"""
CEASIOMpy: Conceptual Aircraft Design Software

Developed by CFS ENGINEERING, 1015 Lausanne, Switzerland

GUI Interface of SaveAeroCoefficients.

<<<<<<< HEAD
| Author: Leon Deligny
| Creation: 18-Mar-2025

=======
>>>>>>> 90a7da1a
"""

# ==============================================================================
#   IMPORTS
# ==============================================================================

from ceasiompy.utils.moduleinterfaces import CPACSInOut

from ceasiompy import log
from ceasiompy.SaveAeroCoefficients import (
    INCLUDE_GUI,
    AEROMAP_FEATURES,
)

from ceasiompy.utils.commonxpaths import (
    RS_XPATH,
    PLOT_XPATH,
    AEROMAP_TO_PLOT_XPATH,
)

# ==============================================================================
#   VARIABLE
# ==============================================================================

cpacs_inout = CPACSInOut()

# ==============================================================================
#   GUI INPUTS
# ==============================================================================

cpacs_inout.add_input(
    var_name="",
    var_type=list,
    default_value=None,
    descr="List of aeroMap to plot",
    xpath=AEROMAP_TO_PLOT_XPATH,
    gui=INCLUDE_GUI,
    gui_name="__AEROMAP_CHECKBOX",
    gui_group="Aeromap settings",
)

cpacs_inout.add_input(
    var_name="alt_crit",
    var_type=str,
    default_value="None",
    descr="Altitude inclusion criteria",
    xpath=PLOT_XPATH + "/criterion/alt",
    gui=INCLUDE_GUI,
    gui_name="Altitude criteria",
    gui_group="Plot vs AoA",
)

cpacs_inout.add_input(
    var_name="mach_crit",
    var_type=str,
    default_value="None",
    descr="Mach inclusion criteria",
    xpath=PLOT_XPATH + "/criterion/mach",
    gui=INCLUDE_GUI,
    gui_name="Mach criteria",
    gui_group="Plot vs AoA",
)

cpacs_inout.add_input(
    var_name="aos_crit",
    var_type=str,
    default_value="None",
    descr="Angle of Sideslip (AoS) inclusion criteria",
    xpath=PLOT_XPATH + "/criterion/aos",
    gui=INCLUDE_GUI,
    gui_name="AoS criteria",
    gui_group="Plot vs AoA",
)

cpacs_inout.add_input(
    var_name="response_surface",
    var_type=bool,
    default_value=False,
    unit=None,
    descr="Choose if the response surface must be shown or not",
    xpath=RS_XPATH + "/Plot",
    gui=INCLUDE_GUI,
    gui_name="Response Surface",
    gui_group="Response Surface",
)

cpacs_inout.add_input(
    var_name="x_rSurf",
    var_type=list,
    default_value=["angleOfAttack", "altitude", "machNumber", "angleOfSideslip"],
    descr="""Variable on X axe of Response Surface  \n Warning !
    The parameter name must match the ones in the CSV file !""",
    xpath=RS_XPATH + "/VariableOnX/Variable",
    gui=INCLUDE_GUI,
    gui_name="Variable on X ",
    gui_group="Response Surface",
)

cpacs_inout.add_input(
    var_name="x_rSurf_low_limit",
    var_type=float,
    default_value=0.0,
    descr="Low limit of the Variable on X axe of Response Surface",
    xpath=RS_XPATH + "/VariableOnX/LowLimit",
    gui=INCLUDE_GUI,
    gui_name="Low limit of the Variable on X ",
    gui_group="Response Surface",
)

cpacs_inout.add_input(
    var_name="x_rSurf_high_limit",
    var_type=float,
    default_value=0.0,
    descr="High limit of the Variable on X axe of Response Surface",
    xpath=RS_XPATH + "/VariableOnX/HighLimit",
    gui=INCLUDE_GUI,
    gui_name="High limit of the Variable on X ",
    gui_group="Response Surface",
)

cpacs_inout.add_input(
    var_name="y_rSurf",
    var_type=list,
    default_value=["machNumber", "altitude", "angleOfAttack", "angleOfSideslip"],
    descr="""Variable on Y axe of Response Surface \n Warning !
    The parameter name must match the ones in the CSV file !""",
    xpath=RS_XPATH + "/VariableOnY/Variable",
    gui=INCLUDE_GUI,
    gui_name="Variable on Y",
    gui_group="Response Surface",
)

cpacs_inout.add_input(
    var_name="y_rSurf_low_limit",
    var_type=float,
    default_value=0.0,
    descr="Low limit of the Variable on Y axe of Response Surface",
    xpath=RS_XPATH + "/VariableOnY/LowLimit",
    gui=INCLUDE_GUI,
    gui_name="Low limit of the Variable on Y ",
    gui_group="Response Surface",
)

cpacs_inout.add_input(
    var_name="y_rSurf_high_limit",
    var_type=float,
    default_value=0.0,
    descr="High limit of the Variable on Y axe of Response Surface",
    xpath=RS_XPATH + "/VariableOnY/HighLimit",
    gui=INCLUDE_GUI,
    gui_name="High limit of the Variable on Y",
    gui_group="Response Surface",
)

cpacs_inout.add_input(
    var_name="first_constant_variable",
    var_type=list,
    default_value=AEROMAP_FEATURES,
    descr="""Firts Variable to mantain constant while the response surface is plotted
    \n Warning ! The parameter name must match the ones in the CSV file !""",
    xpath=RS_XPATH + "/FirstConstantVariable",
    gui=INCLUDE_GUI,
    gui_name="First Constant Variable",
    gui_group="Response Surface",
)

cpacs_inout.add_input(
    var_name="val_of_first_constant_variable",
    var_type=float,
    default_value=10000,
    descr="Value of the First Variable to mantain constant while the response surface is plotted",
    xpath=RS_XPATH + "/FirstConstantVariableValue",
    gui=INCLUDE_GUI,
    gui_name="Value of First Constant Variable",
    gui_group="Response Surface",
)

cpacs_inout.add_input(
    var_name="second_constant_variable",
    var_type=list,
    default_value=["angleOfSideslip", "altitude", "machNumber", "angleOfAttack"],
    descr="""Second Variable to mantain constant while the response surface is plotted
    \n Warning! The parameter name must match the ones in the CSV file !""",
    xpath=RS_XPATH + "/SecondConstantVariable",
    gui=INCLUDE_GUI,
    gui_name="Second Constant Variable",
    gui_group="Response Surface",
)

cpacs_inout.add_input(
    var_name="val_of_second_constant_variable",
    var_type=float,
    default_value=0.0,
    descr="Value of the Second Variable to mantain constant while the response surface is plotted",
    xpath=RS_XPATH + "/SecondConstantVariableValue",
    gui=INCLUDE_GUI,
    gui_name="Value of Second Constant Variable",
    gui_group="Response Surface",
)

cpacs_inout.add_input(
    var_name="scatterPlots",
    var_type=list,
    default_value=None,
    descr="Select aeromaps for scatter points",
    xpath=PLOT_XPATH + "/aeroScatter",
    gui=INCLUDE_GUI,
    gui_name="__AEROMAP_CHECKBOX",
    gui_group="Aeromap list for scatter points",
)


# =================================================================================================
#    MAIN
# =================================================================================================

if __name__ == "__main__":
    log.info("Nothing to be executed.")<|MERGE_RESOLUTION|>--- conflicted
+++ resolved
@@ -6,12 +6,9 @@
 
 GUI Interface of SaveAeroCoefficients.
 
-<<<<<<< HEAD
 | Author: Leon Deligny
 | Creation: 18-Mar-2025
 
-=======
->>>>>>> 90a7da1a
 """
 
 # ==============================================================================
