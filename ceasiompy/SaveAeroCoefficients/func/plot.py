"""
CEASIOMpy: Conceptual Aircraft Design Software

Developed by CFS ENGINEERING, 1015 Lausanne, Switzerland

Plot Aerodynamic coefficients from CPACS v3 aeroMaps

<<<<<<< HEAD
| Author: Leon Deligny
| Creation: 27 march 2025

=======
>>>>>>> 90a7da1a
"""

# =================================================================================================
#   IMPORTS
# =================================================================================================

import os
import matplotlib
import numpy as np
import matplotlib.pyplot as plt

from ceasiompy.SaveAeroCoefficients.func.utils import (
    write_legend,
    subplot_options,
)

from pathlib import Path
from typing import List

from ceasiompy import log

# =================================================================================================
#   BACKEND SETTING
# =================================================================================================

try:
    # Try to use TkAgg if DISPLAY is set and Tkinter is available
    if os.environ.get('DISPLAY', '') != "":
        matplotlib.use('TkAgg')
    else:
        matplotlib.use('Agg')
except Exception:
    # Fallback to Agg if TkAgg is not available or fails
    matplotlib.use('Agg')

# =================================================================================================
#   FUNCTIONS
# =================================================================================================


def plot(wkdir: Path, groupby_list: List, title: str, aeromap, criterion) -> None:
    fig, axs = plt.subplots(2, 3)
    fig.suptitle(title, fontsize=14)
    fig.set_figheight(8)
    fig.set_figwidth(15)
    fig.subplots_adjust(left=0.06)
    axs[0, 1].axhline(y=0.0, color="k", linestyle="-")  # Line at Cm=0

    for value, grp in aeromap.loc[criterion].groupby(groupby_list):
        legend = write_legend(groupby_list, value)

        # Convert data to NumPy arrays before plotting
        angle_of_attack = np.array(grp["angleOfAttack"])
        cl = np.array(grp["cl"])
        cd = np.array(grp["cd"])
        cms = np.array(grp["cms"])
        cl_cd = cl / cd

        axs[0, 0].plot(angle_of_attack, cl, "x-", label=legend)
        axs[1, 0].plot(angle_of_attack, cd, "x-")
        axs[0, 1].plot(angle_of_attack, cms, "x-")
        axs[1, 1].plot(angle_of_attack, cl_cd, "x-")
        axs[0, 2].plot(cd, cl, "x-")
        axs[1, 2].plot(cl, cl_cd, "x-")

    subplot_options(axs[0, 0], "CL", "AoA")
    subplot_options(axs[1, 0], "CD", "AoA")
    subplot_options(axs[0, 1], "Cm", "AoA")
    subplot_options(axs[1, 1], "CL/CD", "AoA")
    subplot_options(axs[0, 2], "CL", "CD")
    subplot_options(axs[1, 2], "CL/CD", "CL")
    fig.legend(loc="upper right")

    fig_name = title.replace(" ", "").replace("=", "") + ".png"
    fig_path = Path(wkdir, fig_name)
    plt.savefig(fig_path)
    log.info(f"Figure saved at: {fig_path}")<|MERGE_RESOLUTION|>--- conflicted
+++ resolved
@@ -5,12 +5,9 @@
 
 Plot Aerodynamic coefficients from CPACS v3 aeroMaps
 
-<<<<<<< HEAD
 | Author: Leon Deligny
 | Creation: 27 march 2025
 
-=======
->>>>>>> 90a7da1a
 """
 
 # =================================================================================================
