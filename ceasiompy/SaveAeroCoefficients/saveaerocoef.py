--- conflicted
+++ resolved
@@ -5,12 +5,9 @@
 
 Plot Aerodynamic coefficients from CPACS v3 aeroMaps
 
-<<<<<<< HEAD
 | Author: Aidan jungo
 | Creation: 2019-08-19
 
-=======
->>>>>>> 90a7da1a
 TODO:
     * add plot vs Mach, vs sideslip angle, damping derivatives, CS deflections
 """
