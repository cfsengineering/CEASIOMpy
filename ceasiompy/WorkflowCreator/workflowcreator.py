--- conflicted
+++ resolved
@@ -280,17 +280,12 @@
 
     cpacs_path_out = mi.get_tooloutput_file_path(MODULE_NAME)
 
-<<<<<<< HEAD
     # Create a new wkdir
     # TODO : Check if it does not lead to Error[17] for SU2 and Pytornado
     tixi = cpsf.open_tixi(cpacs_path)
     wkdir = ceaf.get_wkdir_or_create_new(tixi)
     cpsf.close_tixi(tixi, cpacs_path)
 
-    #--------------
-    gui = False
-    #--------------
-=======
     gui = False
 
     if len(sys.argv)>1:
@@ -304,7 +299,6 @@
             print('You can use the option -gui to run this module with a user interface.')
             print(' ')
             sys.exit()
->>>>>>> 7c229e92
 
     if gui:
         Opt = create_wf_gui()
@@ -320,13 +314,10 @@
         Opt = WorkflowOptions()
         # Opt.cpacs_path = ...
         Opt.module_pre = ['SettingsGUI', 'WeightConventional', 'CPACS2SUMO','SUMOAutoMesh', 'SU2Run', 'SkinFriction']
-<<<<<<< HEAD
         # Opt.module_optim = ['WeightConventional', 'CPACS2SUMO','SUMOAutoMesh', 'SU2Run', 'SkinFriction']
         # Opt.module_pre = ['SettingsGUI', 'WeightConventional', 'PyTornado']
-        Opt.module_optim = ['WeightConventional', 'PyTornado', 'SkinFriction']
-=======
         Opt.module_optim = ['WeightConventional', 'PyTornado']
->>>>>>> 7c229e92
+        
         Opt.optim_method = 'Optim' # DoE, Optim, None
         Opt.module_post = []
 
