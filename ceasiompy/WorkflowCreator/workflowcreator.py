"""
CEASIOMpy: Conceptual Aircraft Design Software

Developed by CFS ENGINEERING, 1015 Lausanne, Switzerland

Tool to create workflow for CEASIOMpy with or without GUI

Python version: >=3.6

| Author: Aidan jungo
| Creation: 2020-04-21
| Last modifiction: 2020-05-20

TODO:

    * more options for optim ?

"""
# ==============================================================================
#   IMPORTS
# ==============================================================================

import os
import sys
import shutil

import tkinter as tk
from tkinter import ttk
from tkinter import messagebox, filedialog

import ceasiompy.utils.workflowfunctions as wkf
import ceasiompy.utils.ceasiompyfunctions as ceaf
import ceasiompy.utils.cpacsfunctions as cpsf
import ceasiompy.utils.moduleinterfaces as mi

from ceasiompy.Optimisation.optimisation import routine_setup
from ceasiompy.utils.ceasiomlogger import get_logger
log = get_logger(__file__.split('.')[0])

import ceasiompy.__init__
LIB_DIR = os.path.dirname(ceasiompy.__init__.__file__)

MODULE_DIR = os.path.dirname(os.path.abspath(__file__))
MODULE_NAME = os.path.basename(os.getcwd())


# ==============================================================================
#   IMPORTS
# ==============================================================================

class WorkflowOptions:
    """ Class to pass option of the workflow """

    def __init__(self):

        cpacs_path = mi.get_toolinput_file_path(MODULE_NAME)
        if os.path.isfile(cpacs_path):
            self.cpacs_path = cpacs_path
        else:
             self.cpacs_path = ''

        self.optim_method = 'None' # 'None', 'Optim', 'DoE'
        self.module_pre = []
        self.module_optim = []
        self.module_post = []


class Tab(tk.Frame):
    """ Class to create tab in the WorkflowCreator GUI """

    def __init__(self, master, name, **kwargs):

        tk.Frame.__init__(self, master, **kwargs)

        self.name = name

        # Get list of available modules
        self.modules_list = mi.get_submodule_list()
        self.modules_list.sort()

        self.modules_list.remove('SettingsGUI')
        self.modules_list.insert(0,'SettingsGUI')

        self.modules_list.remove('CPACSUpdater')
        # self.modules_list.remove('Optimisation')
        self.modules_list.remove('WorkflowCreator')
        self.modules_list.remove('utils')
        try:
            self.modules_list.remove('WKDIR')
        except:
            log.info('No WKDIR yet.')

        self.selected_list = []

        row_pos = 0

        if name == 'Optim':

            label_optim = tk.Label(self, text='Optimisation method')
            label_optim.grid(column=0, row=0, columnspan=1)

            # The Combobox is directly use as the varaible
            optim_choice = ['None', 'DoE', 'Optim']
            self.optim_choice_CB = ttk.Combobox(self, values=optim_choice)
            self.optim_choice_CB['width'] = 4
            self.optim_choice_CB.grid(column=4, row=row_pos)
            row_pos += 1

            space_label = tk.Label(self, text=' ')
            space_label.grid(column=0, row=row_pos, columnspan=5)
            row_pos += 1

        # ListBox with all available modules
        tk.Label(self, text='Available modules').grid(column=0, row=row_pos)
        self.LB_modules = tk.Listbox(self, selectmode=tk.SINGLE)
        item_count = len(self.modules_list)
        self.LB_modules.grid(column=0, row=row_pos+1, columnspan=3, rowspan=15)
        for item in self.modules_list:
            self.LB_modules.insert(tk.END, item)

        # Button
        addButton = tk.Button(self, text='   Add >   ', command=self._add)
        addButton.grid(column=4, row=row_pos+1)
        removeButton = tk.Button(self, text='< Remove', command=self._remove)
        removeButton.grid(column=4, row=row_pos+2)
        upButton = tk.Button(self, text='    Up  ^   ', command=self._up)
        upButton.grid(column=4, row=row_pos+3)
        downButton = tk.Button(self, text='  Down v  ', command=self._down)
        downButton.grid(column=4, row=row_pos+4)

        # ListBox with all selected modules
        tk.Label(self, text='Selected modules').grid(column=5, row=row_pos)
        self.LB_selected = tk.Listbox(self, selectmode=tk.SINGLE)
        self.LB_selected.grid(column=5, row=row_pos+1, columnspan=3, rowspan=15)
        for item in self.selected_list:
            self.LB_selected.insert(tk.END, item)
            row_pos += (item_count + 1)

    def _add(self, event=None):
        """ Function of the button add: to pass a module from Available module
            list to Selected module list"""

        try:
            select_item = [self.LB_modules.get(i) for i in self.LB_modules.curselection()]
            self.selected_list.append(select_item[0])
            self.LB_selected.insert(tk.END, select_item)
        except IndexError:
            self.selected_item = None

    def _remove(self, event=None):
        """ Function of the button remove: to remove a module from the Selected
            module list"""

        sel = self.LB_selected.curselection()
        for index in sel[::-1]:
            self.LB_selected.delete(index)

    def _up(self, event=None):
        """ Function of the button up: to move upward a module in the Selected
            module list"""

        pos_list = self.LB_selected.curselection()

        if not pos_list:
            return

        for pos in pos_list:
            if pos == 0:
                continue
            item = self.LB_selected.get(pos)
            self.LB_selected.delete(pos)
            self.LB_selected.insert(pos - 1, item)

    def _down(self, event=None):
        """ Function of the button down: to move downward a module in the
            Selected module list."""

        pos_list = self.LB_selected.curselection()

        if not pos_list:
            return

        for pos in pos_list:
            if pos == self.LB_selected.size():
                continue
            item = self.LB_selected.get(pos)
            self.LB_selected.delete(pos)
            self.LB_selected.insert(pos + 1, item)


class WorkFlowGUI(tk.Frame):
    def __init__(self, master=None, **kwargs):

        tk.Frame.__init__(self, master, **kwargs)
        self.pack(fill=tk.BOTH)

        self.Options = WorkflowOptions()

        space_label = tk.Label(self, text=' ')
        space_label.grid(column=0, row=0)

        # Input CPACS file
        self.label = tk.Label(self, text='Input CPACS file')
        self.label.grid(column=0, row=1)

        self.path_var = tk.StringVar()
        self.path_var.set(self.Options.cpacs_path)
        value_entry = tk.Entry(self, textvariable=self.path_var)
        value_entry.grid(column=1, row=1)

        self.browse_button = tk.Button(self, text="Browse", command=self._browse_file)
        self.browse_button.grid(column=2, row=1)

        space_label2 = tk.Label(self, text=' ')
        space_label2.grid(column=0, row=2)

        # Notebook for tabs
        self.tabs = ttk.Notebook(self)
        self.tabs.grid(column=0, row=3, columnspan=3)

        self.TabPre = Tab(self, 'Pre')
        self.TabOptim = Tab(self, 'Optim')
        self.TabPost = Tab(self, 'Post')

        self.tabs.add(self.TabPre, text=self.TabPre.name)
        self.tabs.add(self.TabOptim, text=self.TabOptim.name)
        self.tabs.add(self.TabPost, text=self.TabPost.name)

        # General buttons
        self.close_button = tk.Button(self, text='Save & Quit', command=self._save_quit)
        self.close_button.grid(column=2, row=4)


    def _browse_file(self):

        self.filename = filedialog.askopenfilename(initialdir = MODULE_DIR, title = "Select a CPACS file" )
        self.path_var.set(self.filename)

    def _save_quit(self):

        self.Options.optim_method = self.TabOptim.optim_choice_CB.get()

        self.Options.module_pre = [item[0] for item in self.TabPre.LB_selected.get(0, tk.END)]
        self.Options.module_optim = [item[0] for item in self.TabOptim.LB_selected.get(0, tk.END)]
        self.Options.module_post = [item[0] for item in self.TabPost.LB_selected.get(0, tk.END)]

        self.Options.cpacs_path = self.path_var.get()
        if self.path_var.get() == '':
            messagebox.showerror('ValueError', 'Yon must select an input CPACS file!')
            raise TypeError('No CPACS file has been define !')

        self.quit()


# ==============================================================================
#    MAIN
# ==============================================================================

def create_wf_gui():
    """ Create a GUI with Tkinter to fill the workflow to run

    Args:
        cpacs_path (str): Path to the CPACS file
        cpacs_out_path (str): Path to the output CPACS file
        module_list (list): List of module to inclue in the GUI

    """

    root = tk.Tk()
    root.title('Workflow Creator')
    root.geometry('520x600+400+100')
    my_gui = WorkFlowGUI()
    my_gui.mainloop()
    disg = my_gui.Options

    root.iconify() # Not super solution but only way to make it close on Mac
    root.destroy()

    return disg


if __name__ == '__main__':

    log.info('----- Start of ' + os.path.basename(__file__) + ' -----')

    cpacs_path_out = mi.get_tooloutput_file_path(MODULE_NAME)

    gui = False

    if len(sys.argv) > 1:
        if sys.argv[1] == '-gui':
            gui = True
        else:
            print(' ')
            print('Not valid argument!')
            print('You can use the option -gui to run this module with a user interface.')
            print(' ')
            sys.exit()

    if gui:
        Opt = create_wf_gui()
    else:
        ####### USER INPUT ########
        ### Available Module:
        # Settings: 'SettingsGUI'
        # Geometry and mesh: 'CPACSCreator','CPACS2SUMO','SUMOAutoMesh'
        # Weight and balance: 'WeightConventional','WeightUnconventional','BalanceConventional','BalanceUnconventional'
        # Aerodynamics: 'CLCalculator','PyTornado','SkinFriction','PlotAeroCoefficients','SU2MeshDef','SU2Run'
        # Mission analysis: 'Range','StabilityStatic'

        Opt = WorkflowOptions()
<<<<<<< HEAD
        # These options can be modified here if WorkflowCreator is used without GUI
        Opt.cpacs_path = '../../test/CPACSfiles/simpletest_cpacs.xml'
        Opt.module_pre = ['SettingsGUI', 'PyTornado']
        Opt.module_optim = []
=======
        # Opt.cpacs_path = ...
        Opt.module_pre = ['SettingsGUI', 'Optimisation', 'WeightUnconventional', 'BalanceUnconventional',
                          'CPACS2SUMO','SUMOAutoMesh', 'SU2Run', 'SkinFriction', 'PyTornado']
        Opt.module_optim = ['WeightConventional', 'CPACS2SUMO','SUMOAutoMesh', 'SU2Run', 'SkinFriction']
        # Opt.module_pre = ['SettingsGUI', 'WeightConventional', 'PyTornado']
        # Opt.module_optim = ['WeightConventional', 'PyTornado']

>>>>>>> 918e2835
        Opt.optim_method = 'Optim' # DoE, Optim, None
        Opt.module_post = []


    # Copy ToolInput.xml in ToolInput dir if not already there
    cpacs_path = mi.get_toolinput_file_path(MODULE_NAME)
    if not Opt.cpacs_path == cpacs_path:
        shutil.copy(Opt.cpacs_path, cpacs_path)
        Opt.cpacs_path = cpacs_path

    # Create a new wkdir
    tixi = cpsf.open_tixi(Opt.cpacs_path)
    wkdir = ceaf.get_wkdir_or_create_new(tixi)
    cpsf.close_tixi(tixi, Opt.cpacs_path)

    # Run Pre-otimisation workflow
    if Opt.module_pre:
        wkf.run_subworkflow(Opt.module_pre, Opt.cpacs_path)

        if not Opt.module_optim and not Opt.module_post:
            shutil.copy(mi.get_tooloutput_file_path(Opt.module_pre[-1]), cpacs_path_out)

    # Run Optimisation workflow
    if Opt.module_optim:
        if Opt.module_pre:
            wkf.copy_module_to_module(Opt.module_pre[-1], 'out', 'Optimisation', 'in')
        else:
            wkf.copy_module_to_module('WorkflowCreator', 'in', 'Optimisation', 'in')

        if Opt.optim_method != 'None':
            routine_setup(Opt.module_optim, Opt.optim_method, Opt.module_pre)
        else:
            log.warning('No optimization method has been selected!')
            log.warning('The modules will be run as a simple workflow')
            wkf.run_subworkflow(Opt.module_optim)

        if not Opt.module_post:
            shutil.copy(mi.get_tooloutput_file_path(Opt.module_optim[-1]), cpacs_path_out)

    # Run Post-optimisation workflow
    if Opt.module_post:

        if Opt.module_optim:
            wkf.copy_module_to_module(Opt.module_optim[-1], 'out', Opt.module_post[0], 'in')
        elif Opt.module_pre:
            wkf.copy_module_to_module(Opt.module_pre[-1], 'out', Opt.module_post[0], 'in')
        else:
            wkf.copy_module_to_module('WorkflowCreator', 'in', Opt.module_post[0], 'in')

        # wkf.copy_module_to_module('CPACSUpdater','out',Opt.module_post[0],'in')  usefuel?
        wkf.run_subworkflow(Opt.module_post)
        shutil.copy(mi.get_tooloutput_file_path(Opt.module_post[-1]), cpacs_path_out)

    log.info('----- End of ' + os.path.basename(__file__) + ' -----')<|MERGE_RESOLUTION|>--- conflicted
+++ resolved
@@ -309,20 +309,12 @@
         # Mission analysis: 'Range','StabilityStatic'
 
         Opt = WorkflowOptions()
-<<<<<<< HEAD
+
         # These options can be modified here if WorkflowCreator is used without GUI
         Opt.cpacs_path = '../../test/CPACSfiles/simpletest_cpacs.xml'
         Opt.module_pre = ['SettingsGUI', 'PyTornado']
         Opt.module_optim = []
-=======
-        # Opt.cpacs_path = ...
-        Opt.module_pre = ['SettingsGUI', 'Optimisation', 'WeightUnconventional', 'BalanceUnconventional',
-                          'CPACS2SUMO','SUMOAutoMesh', 'SU2Run', 'SkinFriction', 'PyTornado']
-        Opt.module_optim = ['WeightConventional', 'CPACS2SUMO','SUMOAutoMesh', 'SU2Run', 'SkinFriction']
-        # Opt.module_pre = ['SettingsGUI', 'WeightConventional', 'PyTornado']
-        # Opt.module_optim = ['WeightConventional', 'PyTornado']
-
->>>>>>> 918e2835
+
         Opt.optim_method = 'Optim' # DoE, Optim, None
         Opt.module_post = []
 
