--- conflicted
+++ resolved
@@ -152,10 +152,7 @@
 EDGE_CFL_NB_XPATH = EDGE_XPATH + "/settings/cflNumber/value"
 EDGE_MG_LEVEL_XPATH = EDGE_XPATH + "/settings/multigridLevel"
 EDGE_FIXED_CL_XPATH = EDGE_XPATH + "/fixedCL"
-<<<<<<< HEAD
-=======
-EDGE_SOLVER = EDGE_XPATH + "/solver"  # duplicate of EDGE_SOLVER_XPATH
->>>>>>> a9c837c8
+EDGE_SOLVER = EDGE_XPATH + "/solver"
 EDGE_ABOC_XPATH = EDGE_XPATH + "/boundary_condition"
 
 # RANGE
