--- conflicted
+++ resolved
@@ -36,15 +36,8 @@
   # Required
   - numpy>=1.15
   #- cpacscreator>=0.1
-<<<<<<< HEAD
-  - tigl3=3.2.0
-  - tixi3=3.1.1
-  #- tigl3>=3.1.0  # Dependencies of cpacscreator
-  #- tixi3>=3.1    # Dependencies of cpacscreator
-=======
   - tigl3>=3.2.1
   - tixi3>=3.1
->>>>>>> b9ba84be
   - matplotlib>=3.0.2
   - scipy>=1.1
   - scikit-learn>=0.21.3
