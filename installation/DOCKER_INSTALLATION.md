--- conflicted
+++ resolved
@@ -58,22 +58,14 @@
 -e OMPI_ALLOW_RUN_AS_ROOT_CONFIRM=1 \
 -v /tmp/.X11-unix:/tmp/.X11-unix \
 -p 8501:8501 \
-<<<<<<< HEAD
 -v $(pwd):/CEASIOMpy \
-=======
--v /pathto/CEASIOMpy:/CEASIOMpy \
->>>>>>> c27fb4ed
 ceasiompy-image
 ```
 
 On Windows:
 
 ```bash
-<<<<<<< HEAD
 docker run -it --rm -e DISPLAY=$DISPLAY -e LIBGL_ALWAYS_SOFTWARE=1 -e OMPI_ALLOW_RUN_AS_ROOT=1 -e OMPI_ALLOW_RUN_AS_ROOT_CONFIRM=1 -v /tmp/.X11-unix:/tmp/.X11-unix -p 8501:8501 -v ${PWD}:/CEASIOMpy ceasiompy-image
-=======
-docker run -it --rm -e DISPLAY=$DISPLAY -e LIBGL_ALWAYS_SOFTWARE=1 -e OMPI_ALLOW_RUN_AS_ROOT=1 -e OMPI_ALLOW_RUN_AS_ROOT_CONFIRM=1 -v /tmp/.X11-unix:/tmp/.X11-unix -p 8501:8501 -v C:/username/pathto/CEASIOMpy:/CEASIOMpy ceasiompy-image
->>>>>>> c27fb4ed
 ```
 
 You can now click on local URL and use CEASIOMpy's GUI (Graphical User Interface) with all of its required software.