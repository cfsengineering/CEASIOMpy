--- conflicted
+++ resolved
@@ -42,15 +42,9 @@
 docker build --platform=linux/amd64 -t ceasiompy-image -f CEASIOMpy_docker_Installation .
 ```
 
-<<<<<<< HEAD
 Start a new Docker container from ceasiompy-image:
 
 Warning : Make sure you are in the CEASIOMpy folder.
-
-On Linux/macOS:
-=======
-Start a new Docker container from ceasiompy-image :
->>>>>>> bbf88e77
 
 On Linux/macOS:
 
