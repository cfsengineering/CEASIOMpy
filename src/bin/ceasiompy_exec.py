#!/usr/bin/env python3
# -*- coding: utf-8 -*-

"""
CEASIOMpy: Conceptual Aircraft Design Software

Developed by CFS ENGINEERING, 1015 Lausanne, Switzerland

Main module of CEASIOMpy to launch workflow by different way.

| Author: Aidan Jungo
| Creation: 2022-03-29

"""

# =================================================================================================
#   IMPORTS
# =================================================================================================

import os
import argparse
import subprocess

from CEASIOMpyStreamlit.streamlitutils import rm_wkflow_status
from ceasiompy.utils.ceasiompyutils import current_workflow_dir

from pathlib import Path
from argparse import Namespace
from ceasiompy.utils.workflowclasses import Workflow

from ceasiompy import log
from unittest.mock import patch

from ceasiompy.utils.commonpaths import (
    WKDIR_PATH,
    STREAMLIT_PATH,
    TEST_CASES_PATH,
    CPACS_FILES_PATH,
)

# =================================================================================================
#   FUNCTIONS
# =================================================================================================


def testcase_message(testcase_nb):
    """Top message to show when a test case is run."""

    log.info(f"CEASIOMpy as been started from test case {testcase_nb}")

    log.info("")
    log.info("#" * 30)
    log.info(f"### CEASIOMpy: Test case {testcase_nb} ###")
    log.info("#" * 30)
    log.info("More information about this test case at:")
    log.info(
        "https://github.com/cfsengineering/CEASIOMpy/blob/main/"
        f"test_cases/test_case_{testcase_nb}/README.md"
    )
    log.info("")


def run_testcase(testcase_nb):
    """Run a test case."""

    if testcase_nb == 1:

        testcase_message(1)

        test_case_1_path = Path(TEST_CASES_PATH, "test_case_1")
        test_case_1_cfg = Path(test_case_1_path, "testcase1.cfg")

        workflow = Workflow()
        workflow.from_config_file(test_case_1_cfg)
        workflow.working_dir = current_workflow_dir()
        workflow.cpacs_in = Path(CPACS_FILES_PATH, "D150_simple.xml")

        workflow.set_workflow()
        workflow.run_workflow(test=True)

        log.info("Congratulations, this Test case is now finished!")
        log.info(f"You can now check your results in: {workflow.current_wkflow_dir}/Results")

    elif testcase_nb == 2:
        testcase_message(2)
        log.info("Use the GUI to create your workflow.")
        run_gui()
        log.info("Congratulations, this Test case is now finished!")

    elif testcase_nb == 3:
        testcase_message(3)
        log.info("Use the GUI to create your workflow.")
        run_gui()
        log.info("Congratulations, this Test case is now finished!")

    elif testcase_nb == 4:
        testcase_message(4)
        log.info(
            "To run this test case, you will need to open a terminal "
            "and run the following command:"
        )
        log.info(">> conda activate ceasiompy")
        log.info(
            ">> ceasiompy_run -m ../test_files/CPACSfiles/D150_simple.xml "
            "PyAVL SkinFriction SaveAeroCoefficients"
        )

    elif testcase_nb == 5:
        testcase_message(5)

    else:
        log.info("Test case number must be 1,2,3,4 or 5.")


def run_modules_list(args_list) -> None:
    """Run a workflow from a CPACS file and a list of modules."""

    if len(args_list) < 2:
        log.warning(
            "At least 2 arguments are required to run a CEASIOMpy, the first onw must be the "
            "CPACS file and the modules to run. You can add as many modules as you want."
        )
        return None

    cpacs_path = Path(args_list[0])
    if cpacs_path.suffix != ".xml":
        log.warning(
            'The first argument of "-m/--modules" option must be the path to a CPACS file.',
        )
        return None

    cwd = os.getcwd()
    new_cpacs_path = Path(Path(cwd), cpacs_path)

    if not new_cpacs_path.exists():
        log.warning(f"The CPACS file {new_cpacs_path} does not exist.")
        return None

    modules_list = args_list[1:]

    log.info("CEASIOMpy has been started from a command line.")
    with patch("streamlit.runtime.scriptrunner_utils.script_run_context"):
        with patch("streamlit.runtime.state.session_state_proxy"):
            workflow = Workflow()
            workflow.cpacs_in = new_cpacs_path
            workflow.modules_list = modules_list
            workflow.module_optim = ["NO"] * len(modules_list)
            workflow.write_config_file()
            workflow.set_workflow()
            workflow.run_workflow(test=True)


def run_config_file(config_file) -> None:
    """Run a workflow from a config file"""

    log.info("CEASIOMpy has been started from a config file.")
    config_file_path = Path(config_file)

    cwd = os.getcwd()
    new_cfg_path = Path(Path(cwd), config_file_path)

    if not new_cfg_path.exists():
        log.warning(f"The config file {new_cfg_path} does not exist.")
        return

    workflow = Workflow()
    workflow.from_config_file(new_cfg_path)
    workflow.working_dir = current_workflow_dir()
    workflow.set_workflow()
    workflow.run_workflow(test=True)


def run_gui(
    cpus: int,
    wkdir: Path | None = None,
    headless: bool = False,
    port: int | None = None,
) -> None:
    """Create and run a workflow from the GUI."""

    if wkdir is None:
        wkdir = WKDIR_PATH

    if wkdir.exists():
        if not wkdir.is_dir():
            raise NotADirectoryError(
                f"The working directory path '{wkdir}' exists but is not a directory."
            )
    else:
        try:
            wkdir.mkdir(parents=True, exist_ok=True)
        except Exception as exc:
            raise OSError(f"Unable to create working directory '{wkdir}': {exc}") from exc

    log.info("CEASIOMpy has been started from the GUI.")
    env = os.environ.copy()

    # Add the src directory to PYTHONPATH
    env["PYTHONPATH"] = (
        str(Path(__file__).resolve().parents[2] / "src") + os.pathsep + env.get("PYTHONPATH", "")
    )

    # Environment variables must be strings
    env["MAX_CPUS"] = str(cpus)

    # Expose working directory to the Streamlit app
    env["CEASIOMPY_WKDIR"] = str(wkdir)

    args = [
        "streamlit", "run", "CEASIOMpy.py",
        "--server.headless", f"{str(headless).lower()}",
    ]
    if port is not None:
        args += [
            "--server.port", f"{port}"
        ]

    subprocess.run(
        args=args,
        cwd=STREAMLIT_PATH,
        check=True,
        env=env,
    )


def cleanup_previous_workflow_status(wkdir: Path | None = None) -> None:
    """Remove the last workflow status file without importing Streamlit."""
    if wkdir is None:
        wkdir = WKDIR_PATH

    if not wkdir.exists():
        return

    workflow_dirs = [
        wkdir_entry
        for wkdir_entry in wkdir.iterdir()
        if wkdir_entry.is_dir() and wkdir_entry.name.startswith("Workflow_")
    ]

    if not workflow_dirs:
        return

    def workflow_number(path: Path) -> int:
        parts = path.name.split("_")
        if parts and parts[-1].isdigit():
            return int(parts[-1])
        return -1

    last_workflow = max(workflow_dirs, key=workflow_number)
    status_file = last_workflow / "workflow_status.json"

    if status_file.exists():
        try:
            status_file.unlink()
        except OSError:
            pass


# =================================================================================================
#    MAIN
# =================================================================================================


def main():

<<<<<<< HEAD
    cleanup_previous_workflow_status()
=======
    rm_wkflow_status()
>>>>>>> e3ca9334

    parser = argparse.ArgumentParser(
        description="CEASIOMpy: Conceptual Aircraft Design Environment",
        usage=argparse.SUPPRESS,
        formatter_class=lambda prog: argparse.HelpFormatter(prog, max_help_position=80, width=99),
    )

    parser.add_argument(
        "-c",
        "--cfg",
        type=str,
        metavar="PATH",
        help="create a CEASIOMpy workflow from a configuration file [PATH to the config file]",
    )
    parser.add_argument(
        "-g",
        "--gui",
        action="store_true",
        help="create a CEASIOMpy workflow with the Graphical user interface",
    )
    parser.add_argument(
        "-p",
        "--port",
        required=False,
        help="Select specific Port.",
    )
    parser.add_argument(
        "--wkdir",
        type=Path,
        required=False,
        help="Select specific work directory (for the results).",
    )
    parser.add_argument(
        "--headless",
        required=False,
        type=bool,
        default=False,
        help="Select if automatically opened or not.",
    )
    parser.add_argument(
        "--cpus",
        required=False,
        type=int,
        default=int(os.cpu_count() // 2 + 1),
        help="Select maximum number of authorized CPUs.",
    )
    parser.add_argument(
        "-m",
        "--modules",
        nargs="+",
        metavar="",
        default=[],
        help="create a CEASIOMpy workflow by giving the CPACS file and the list of module to run"
        " [Path to the CPACS] [Module list]",
    )
    parser.add_argument(
        "--testcase",
        type=int,
        metavar="NB",
        help="run a test case [1, 2, or 3]",
    )

    args: Namespace = parser.parse_args()

    if args.testcase:
        run_testcase(args.testcase)
        return

    if args.modules:
        run_modules_list(args.modules)
        return

    if args.cfg:
        run_config_file(args.cfg)
        return

    if args.gui:
        port = int(args.port) if args.port is not None else None
        wkdir = Path(args.wkdir) if args.wkdir is not None else None
<<<<<<< HEAD
        cleanup_previous_workflow_status(wkdir)
=======
>>>>>>> e3ca9334
        run_gui(
            port=port,
            cpus=int(args.cpus),
            wkdir=wkdir,
            headless=args.headless,
        )
        return

    # If no argument is given, print the help
    parser.print_help()


if __name__ == "__main__":
    main()<|MERGE_RESOLUTION|>--- conflicted
+++ resolved
@@ -263,11 +263,7 @@
 
 def main():
 
-<<<<<<< HEAD
-    cleanup_previous_workflow_status()
-=======
     rm_wkflow_status()
->>>>>>> e3ca9334
 
     parser = argparse.ArgumentParser(
         description="CEASIOMpy: Conceptual Aircraft Design Environment",
@@ -347,10 +343,7 @@
     if args.gui:
         port = int(args.port) if args.port is not None else None
         wkdir = Path(args.wkdir) if args.wkdir is not None else None
-<<<<<<< HEAD
         cleanup_previous_workflow_status(wkdir)
-=======
->>>>>>> e3ca9334
         run_gui(
             port=port,
             cpus=int(args.cpus),
