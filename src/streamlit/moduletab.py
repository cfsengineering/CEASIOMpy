--- conflicted
+++ resolved
@@ -205,41 +205,6 @@
             groups_container = order_by_gps(inputs)
 
             for name, default_value, var_type, unit, xpath, description, group in inputs.values():
-<<<<<<< HEAD
-
-                key = f"{m}_{module}_{name.replace(' ', '')}_{group.replace(' ', '')}"
-                process_unit(name, unit)
-
-                if var_type == "DynamicChoice":
-
-                    with groups_container[group]:
-                        if_choice_vartype(
-                            dynamic_vartype_map,
-                            tixi=st.session_state.cpacs.tixi,
-                            xpath=xpath,
-                            default_value=default_value,
-                            name=name,
-                            key=key,
-                            description=description,
-                        )
-                    st.session_state.xpath_to_update[xpath] = key
-
-                else:
-
-                    add_gui_object(
-                        st.session_state,
-                        name,
-                        group,
-                        groups_container,
-                        key,
-                        aeromap_map,
-                        xpath,
-                        description,
-                        var_type,
-                        vartype_map,
-                        default_value,
-                    )
-=======
                 key = f"{m}_{module}_{name.replace(' ', '')}_{group.replace(' ', '')}"
                 process_unit(name, unit)
                 add_gui_object(
@@ -255,7 +220,6 @@
                     vartype_map,
                     default_value,
                 )
->>>>>>> 3a946d5b
 
 
 def process_unit(name: str, unit: str) -> None:
