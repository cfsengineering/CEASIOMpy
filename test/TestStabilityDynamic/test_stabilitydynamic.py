"""
CEASIOMpy: Conceptual Aircraft Design Software

Developed by CFS ENGINEERING, 1015 Lausanne, Switzerland

Test functions for 'StabbilityDynamic/dynamicstability.py'

Python version: >=3.6

| Author: Loic Verdier
| Creation: 2019-10-24
| Last modifiction: 2020-03-24 (AJ)

TODO:

    * ...

"""


#==============================================================================
#   IMPORTS
#==============================================================================

import os
import sys
import numpy as np
import pytest
from pytest import approx
from ceasiompy.utils.cpacsfunctions import open_tixi, open_tigl, close_tixi,   \
                                           create_branch, copy_branch, add_uid,\
                                           get_value, get_value_or_default,    \
                                           add_float_vector, get_float_vector, \
                                           add_string_vector,get_string_vector,\
                                           get_path, aircraft_name
from ceasiompy.utils.apmfunctions import AeroCoefficient, get_aeromap_uid_list,\
                                            create_empty_aeromap, check_aeromap,  \
                                            save_parameters, save_coefficients,   \
                                            get_aeromap, merge_aeroMap,           \
                                            aeromap_from_csv, aeromap_to_csv,     \
                                            delete_aeromap
from ceasiompy.StabilityDynamic.func_dynamic import get_unic, interpolation, get_index, \
                                            speed_derivative_at_trim, adimensionalise,\
                                            speed_derivative_at_trim_lat, concise_derivative_longi, concise_derivative_lat,\
                                            longi_root_identification, direc_root_identification,\
                                            check_sign_longi, check_sign_lat,\
                                            short_period_damping_rating, short_period_frequency_rating, cap_rating, \
                                            phugoid_rating, roll_rating, spiral_rating, dutch_roll_rating, plot_splane,\
                                            longi_mode_characteristic, direc_mode_characteristic, trim_condition
from ceasiompy.utils.ceasiomlogger import get_logger
import ceasiompy.__init__
LIB_DIR = os.path.dirname(ceasiompy.__init__.__file__)

log = get_logger(__file__.split('.')[0])

#==============================================================================
#   CLASSES
#==============================================================================


#==============================================================================
#   FUNCTIONS
#==============================================================================

def test_get_unic():
    """ Test function 'get_unic' """
    assert get_unic([1,1,1,1,1,1,1,2,2,2,2,2]) == [1, 2]


def test_interpolation():
    """Return the interpolation between list[idx1] and list[idx2] of vector "list"."""
    list = [0,1,2]
    idx1 = 1
    idx2 = 2
    ratio = 0.5
    assert interpolation(list, idx1, idx2, ratio) == 1.5


def test_get_index():
    """Test Function 'get_index'"""
    list1 = [0,1,3,11,22,30]
    list2 = [0,1,2,3,5]
    list3 = [1,3,4,5,6,7]
    assert np.array_equal(get_index(list1,list2,list3) , [1,3])


def test_speed_derivative_at_trim():
    """ Gives the speed derivative of coefficient Cd for trim conditions given by:
    idx_trim_before , idx_trim_after and ratio '"""

    alt_list      = [0,0,0,0,0,0,  0,0,0,0,0,0,  1,1,1,1,1,1,  1,1,1,1,1,1]
    mach_list = [0,0,1,1,2,2,  0,0,1,1,2,2,  0,0,1,1,2,2,  0,0,1,1,2,2]
    aoa_list    = [1,2,1,2,1,2,  1,2,1,2,1,2,  1,2,1,2,1,2,  1,2,1,2,1,2]
    aos_list    = [0,0,0,0,0,0,  1,1,1,1,1,1,  0,0,0,0,0,0,  1,1,1,1,1,1]
    cd_list      = [1,2,2,3,3,4,  2,3,2,3,2,3,  1,2,1,2,1,2,  2,3,2,3,2,3]

    mach =2
    idx_alt = [0,1,2,3,4,5,7,8,9,10,11]
    aos = 0
    mach_unic = [0,1,2]
    idx_trim_before=0
    idx_trim_after=1
    ratio = 0.5
    parameter_list = cd_list

<<<<<<< HEAD
    # TODO: Not correct number of parameter (check also order)
    cdu = speed_derivative_at_trim(parameter_list,mach,mach_list,idx_alt,aoa_list,aos,aos_list,mach_unic_list,idx_trim_before, idx_trim_after, ratio)
    assert cdu == 1
=======
    #cd_u = speed_derivative_at_trim(parameter_list,mach,mach_list,idx_alt,aoa_list,aos,aos_list,mach_unic_list,idx_trim_before, idx_trim_after, ratio)
    cd_u = speed_derivative_at_trim(parameter_list , mach, mach_list, mach_unic, idx_alt, aoa_list, aos_list, idx_trim_before, idx_trim_after, ratio)
    assert cd_u == 1




>>>>>>> a3d6aa72

#==============================================================================
#    MAIN
#==============================================================================

if __name__ == '__main__':

    log.info('Running test_StabilityStatic')
    log.info('To run test use the following command:')
    log.info('>> pytest -v')<|MERGE_RESOLUTION|>--- conflicted
+++ resolved
@@ -103,19 +103,7 @@
     ratio = 0.5
     parameter_list = cd_list
 
-<<<<<<< HEAD
-    # TODO: Not correct number of parameter (check also order)
-    cdu = speed_derivative_at_trim(parameter_list,mach,mach_list,idx_alt,aoa_list,aos,aos_list,mach_unic_list,idx_trim_before, idx_trim_after, ratio)
-    assert cdu == 1
-=======
-    #cd_u = speed_derivative_at_trim(parameter_list,mach,mach_list,idx_alt,aoa_list,aos,aos_list,mach_unic_list,idx_trim_before, idx_trim_after, ratio)
-    cd_u = speed_derivative_at_trim(parameter_list , mach, mach_list, mach_unic, idx_alt, aoa_list, aos_list, idx_trim_before, idx_trim_after, ratio)
-    assert cd_u == 1
 
-
-
-
->>>>>>> a3d6aa72
 
 #==============================================================================
 #    MAIN
